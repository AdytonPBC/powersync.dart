<<<<<<< HEAD
## 1.3.0-alpha.1

- Added initial support for Web platform.
=======
## 1.2.2

- Deprecate DevConnector and related
>>>>>>> 5477842a

## 1.2.1

- Fix indexes incorrectly dropped after the first run.
- Fix `viewName` override causing `view "..." already exists` errors after the first run.

## 1.2.0

This release improves the default log output and errors to better assist in debugging.

Breaking changes:

- `PowerSyncCredentials` constructor is no longer const, and the `endpoint` URL is validated in the constructor.
- Different error and exception classes are now used by the library, including `CredentialsException`, `SyncResponseException` and `PowerSyncProtocolException`, instead of more generic `AssertionError` and `HttpException`.

Other changes:

- The library now logs to the console in debug builds by default. To get the old behavior, use `logger: attachedLogger` in the `PowerSyncDatabase` constructor.
- Log messages have been improved to better explain the sync process and errors.

## 1.1.1

- Fix error occasionally occurring when calling `powersync.connect()` right when opening the database.
- Update getting started docs.

## 1.1.0

- Fix delete operations rejected by the server not being reverted locally.
- Expand `SyncStatus` to include `connected`, `downloading`, `uploading` status, as well as the last errors.
- Fix `SyncStatus.connected` to be updated when calling `PowerSyncDatabase.disconnect()`.
- Fix network error messages only containing a single character in some cases.
- Update `sqlite_async` dependency:
  - Supports catching errors in transactions and continuing the transaction.
  - Add `tx.closed` and `db/tx.getAutoCommit()`
- Update `uuid` dependency:
  - Now uses `CryptoRNG` from `uuid` package now that the performance improvements are upstream.
- Requires Dart ^3.2.0 / Flutter ^3.16.0.

## 1.0.0

- Start using stable version range.

## 0.4.2

- Improve HTTP error messages.
- Enable SQLite recursive triggers.
- Support overriding view names.
- _Breaking change:_ Validate schema definitions for duplicates.
  Remove `id` column and indexes from any tables in the schema if present.

## 0.4.1

- Use Apache 2.0 license.
- Update uuid dependency.

## 0.4.0

Improvements:

- Some parameters to `PowerSyncCredentials` are now optional.
- Upgrade dependencies.

## 0.4.0-preview.6

New functionality:

- Include transaction ids on crud entries, allowing transactions to be grouped together.
- Simplify implementation of `PowerSyncBackendConnector` by automatically handling token caching.

Fixes:

- Only check token expiration on the server, avoiding issues when the local time is out of sync.
- Fix some edge case errors that would kill the sync Isolate.
- Fix errors when disconnecting shortly after connecting.

Breaking changes:

- `PowerSyncDatabase.disconnect()` now returns `Future<void>` instead of `void`.
- Subclasses of `PowerSyncBackendConnector` must now implement `fetchCredentials()` instead of `refreshCredentials()` + `getCredentials()`.

Other changes:

- Update sqlite_async dependency to 0.4.0: <https://pub.dev/packages/sqlite_async/changelog>

## 0.3.0-preview.5

- Link github repository.

## 0.3.0-preview.4

The low-level SQLite-related code is extracted into a separate [sqlite_async](https://pub.dev/packages/sqlite_async) package.
`sqlite_async` handles the the database connection, connection pooling, Isolate management, queries,
transactions, default options, watching, and migrations.

The `powersync` package now just adds automatic sync and dynamic schema management on top. This makes it easy to switch between
using PowerSync, or just using a local database directly.

Breaking changes:

- `TableUpdate` renamed to `UpdateNotification`.
- `PowerSyncDatabase.connectionFactory()` renamed to `PowerSyncDatabase.isolateConnectionFactory()`,
  and should only be used to pass the connection to a different isolate.
- All tables apart from `ps_crud` are dropped and re-created when upgrading to this version.
  This will not result in any data loss, but a full re-sync is required.

Fixes:

- Fix queries not watching the correct tables in some cases.
- Fix performance issues on bulk insert/update/delete.

Other changes:

- Views and triggers are now persisted in the database, instead of using temporary views.
  - This allows reading the views using other tools.
  - It is still not possible to update the views using other tools, since triggers use the custom `powersync_diff` function to compute changes.

## 0.2.0-preview.3

- Use new write checkpoint API for reduced latency on data upload.
- Improve consistency when custom primary keys are used.
- Fix error on `getOptional()`.
- Use `gen_random_uuid()` as an alias for `uuid()` (custom function for SQLite).

## 0.2.0-preview.2

- Performance improvements in downloading changes.

## 0.2.0-preview.1

Breaking change:

- Rename internal tables to all start with `ps_`. All existing local data is deleted and re-synced.

Other changes:

- Add support for local indexes.
- Add support for local-only tables - no changes recorded, and not synced with the remote service.
- Add support for insert-only tables - records changes, but does not persist data or download from the remote service.
- Add `executeBatch()` API: execute the same statement with multiple parameter sets.
- Add `computeWithDatabase()` API: execute a function in the database isolate, with low-level synchronous database access.
- Add `onChange()` call to receive notifications of changes to a set of tables.
- Improve `watch()` to only listen for updates to relevant tables.
- Faster `uuid()` implementation.

## 0.1.1-preview.2

- Require Flutter SDK.

## 0.1.1-preview.1

- First public version.<|MERGE_RESOLUTION|>--- conflicted
+++ resolved
@@ -1,12 +1,9 @@
-<<<<<<< HEAD
 ## 1.3.0-alpha.1
 
 - Added initial support for Web platform.
-=======
 ## 1.2.2
 
 - Deprecate DevConnector and related
->>>>>>> 5477842a
 
 ## 1.2.1
 
