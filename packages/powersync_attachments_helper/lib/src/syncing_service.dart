--- conflicted
+++ resolved
@@ -20,10 +20,7 @@
   final Future<bool> Function(Attachment attachment, Object exception)?
       onUploadError;
   bool isProcessing = false;
-<<<<<<< HEAD
-=======
   Timer? timer;
->>>>>>> 35d1ff9e
 
   SyncingService(this.db, this.remoteStorage, this.localStorage,
       this.attachmentsService, this.getLocalUri,
@@ -114,23 +111,6 @@
       return;
     }
 
-<<<<<<< HEAD
-    isProcessing = true;
-
-    for (Attachment attachment in attachments) {
-      if (AttachmentState.queuedDownload.index == attachment.state) {
-        log.info('Downloading ${attachment.filename}');
-        await downloadAttachment(attachment);
-      }
-      if (AttachmentState.queuedUpload.index == attachment.state) {
-        log.info('Uploading ${attachment.filename}');
-        await uploadAttachment(attachment);
-      }
-      if (AttachmentState.queuedDelete.index == attachment.state) {
-        log.info('Deleting ${attachment.filename}');
-        await deleteAttachment(attachment);
-      }
-=======
     try {
       isProcessing = true;
 
@@ -155,10 +135,7 @@
       // if anything throws an exception
       // reset the ability to sync again
       isProcessing = false;
->>>>>>> 35d1ff9e
-    }
-
-    isProcessing = false;
+    }
   }
 
   /// Watcher for changes to attachments table
@@ -208,8 +185,6 @@
     }
 
     await attachmentsService.saveAttachments(attachments);
-<<<<<<< HEAD
-=======
   }
 
   /// Delete attachments which have been archived
@@ -230,6 +205,5 @@
       log.info('Deleting archived attachments');
       deleteArchivedAttachments();
     });
->>>>>>> 35d1ff9e
   }
 }