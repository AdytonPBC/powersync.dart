--- conflicted
+++ resolved
@@ -395,21 +395,6 @@
   powersync:
     dependency: "direct main"
     description:
-<<<<<<< HEAD
-      name: powersync
-      sha256: "7a08ee50a515ccd2de0b5c037fe48d88df1ae5f725df75bfef5468548f2008f6"
-      url: "https://pub.dev"
-    source: hosted
-    version: "1.4.1"
-  powersync_attachments_helper:
-    dependency: "direct main"
-    description:
-      name: powersync_attachments_helper
-      sha256: fff2a73951cf7459a1dd4fa0c0f59415fd442175b0a1ad8230ebefc4a764afa7
-      url: "https://pub.dev"
-    source: hosted
-    version: "0.4.1"
-=======
       path: "../../packages/powersync"
       relative: true
     source: path
@@ -421,14 +406,12 @@
       relative: true
     source: path
     version: "0.5.0"
->>>>>>> 0d630634
   powersync_flutter_libs:
-    dependency: transitive
-    description:
-      name: powersync_flutter_libs
-      sha256: "449063aa4956c6be215ea7dfb9cc61255188e82cf7bc3f75621796fcc6615b70"
-      url: "https://pub.dev"
-    source: hosted
+    dependency: "direct overridden"
+    description:
+      path: "../../packages/powersync_flutter_libs"
+      relative: true
+    source: path
     version: "0.1.0"
   realtime_client:
     dependency: transitive
