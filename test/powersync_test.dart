--- conflicted
+++ resolved
@@ -96,13 +96,8 @@
 
       await db.writeTransaction((tx) async {
         await expectLater(() async {
-<<<<<<< HEAD
-          await db.execute('INSERT INTO assets(id) VALUES(uuid())');
-        }, throwsA((e) => e is LockError));
-=======
           await db.execute('INSERT INTO assets(id) VALUES(?)', ['test']);
         }, throwsA((e) => e is LockError && e.message.contains('tx.execute')));
->>>>>>> b3fb0248
       });
     });
 
@@ -115,11 +110,7 @@
         // But it's likely unintentional and could cause weird bugs, so we don't
         // allow it by default.
         await expectLater(() async {
-<<<<<<< HEAD
-          await db.getAll('SELECT * FROM test_data');
-=======
           await db.getAll('SELECT * FROM assets');
->>>>>>> b3fb0248
         }, throwsA((e) => e is LockError && e.message.contains('tx.getAll')));
       });
 
@@ -129,11 +120,7 @@
         // This also exposes an interesting test case where the read transaction
         // opens another connection, but doesn't use it.
         await expectLater(() async {
-<<<<<<< HEAD
-          await db.getAll('SELECT * FROM test_data');
-=======
           await db.getAll('SELECT * FROM assets');
->>>>>>> b3fb0248
         }, throwsA((e) => e is LockError && e.message.contains('tx.getAll')));
       });
     });
@@ -144,11 +131,7 @@
 
       await db.writeLock((tx) async {
         await expectLater(() async {
-<<<<<<< HEAD
-          await db.getOptional('SELECT * FROM test_data');
-=======
           await db.getOptional('SELECT * FROM assets');
->>>>>>> b3fb0248
         },
             throwsA(
                 (e) => e is LockError && e.message.contains('tx.getOptional')));
@@ -156,12 +139,6 @@
 
       await db.readLock((tx) async {
         await expectLater(() async {
-<<<<<<< HEAD
-          await db.getOptional('SELECT * FROM test_data');
-        },
-            throwsA(
-                (e) => e is LockError && e.message.contains('tx.getOptional')));
-=======
           await db.getOptional('SELECT * FROM assets');
         },
             throwsA(
@@ -191,7 +168,6 @@
         await zone.fork().run(() async {
           await db.getAll('SELECT * FROM assets');
         });
->>>>>>> b3fb0248
       });
 
       await db.readTransaction((tx) async {
